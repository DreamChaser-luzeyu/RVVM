--- conflicted
+++ resolved
@@ -70,8 +70,6 @@
 
 #define TLB_SIZE 32  // Always nonzero, power of 2 (1, 2, 4..)
 
-typedef struct riscv32_vm_state_s riscv32_vm_state_t;
-
 // Address translation cache
 typedef struct {
     uint32_t pte;    // Upper 20 bits of virtual address + access bits
@@ -84,17 +82,14 @@
     uint32_t size;   // Amount of usable memory after mem_begin
 } riscv32_phys_mem_t;
 
-<<<<<<< HEAD
+typedef struct riscv32_vm_state_t riscv32_vm_state_t;
+
 typedef struct riscv32_csr_s {
     const char *name;
-    void (*callback_w)(riscv32_vm_state_t *vm, struct riscv32_csr_s*self, uint32_t value);
-    uint32_t (*callback_r)(riscv32_vm_state_t *vm, struct riscv32_csr_s *self);
+    void (*callback_w)(struct riscv32_vm_state_t *vm, struct riscv32_csr_s *self, uint32_t value);
+    uint32_t (*callback_r)(struct riscv32_vm_state_t *vm, struct riscv32_csr_s *self);
     uint32_t value;
 } riscv32_csr_t;
-
-struct riscv32_vm_state_s {
-=======
-typedef struct riscv32_vm_state_t riscv32_vm_state_t;
 
 typedef struct {
     uint32_t count;
@@ -106,7 +101,6 @@
 } riscv32_mmio_regions_t;
 
 struct riscv32_vm_state_t {
->>>>>>> 7240a28f
     uint32_t registers[REGISTERS_MAX];
     riscv32_phys_mem_t mem;
     riscv32_tlb_t tlb[TLB_SIZE];
